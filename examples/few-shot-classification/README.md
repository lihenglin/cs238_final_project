# Prompted Few-Shot Classification Example

The script below runs a 16-shot classification experiment, with options for `task_lm` and `dataset`. For each dataset, we provide 5 different 16-shot training sets, toggled by `dataset_seed`.
```
python run_fsc.py \
    dataset=[sst-2, yelp-2, mr, cr, agnews, sst-5, yelp-5] \
    dataset_seed=[0, 1, 2, 3, 4] \
    prompt_length=[any integer (optional, default:5)] \
    task_lm=[distilroberta-base, roberta-base, roberta-large, \
             distilgpt2, gpt2, gpt2-medium, gpt2-large, gpt2-xl] \
    random_seed=[any integer (optional)]
```
You can find additional hyperparameters in `fsc_config.yaml` and the default configs imported by `run_fsc.py`

## Evaluation

After you train a prompt, you can evaluate it on a given dataset with the following commands
```
cd evaluation
python run_eval.py \
    dataset=[sst-2, yelp-2, mr, cr, agnews, sst-5, yelp-5] \
    task_lm=[distilroberta-base, roberta-base, roberta-large, \
             distilgpt2, gpt2, gpt2-medium, gpt2-large, gpt2-xl] \
    prompt=[any prompt in string form, e.g. "Absolutely", \
    and for a special case of leading whitespace prompt, \
    we have to use "prompt=\" Absolutely\"" instead]
```

For a quick start, you may try the following examples: 

| Dataset | Model | Prompt | Accuracy (%) | 
| --- | --- | --- | --- | 
| sst-2 | roberta-large | AgentMediaGradeOfficials Grade | 94.2 |
<<<<<<< HEAD
| agnews | roberta-large | Alert Blog Dialogue Diary Accountability | 82.0 |
=======
| agnews | roberta-large | Alert Blog Dialogue Diary Accountability | 82.0 |
| dbpedia | roberta-large | CommonExamplesSenate Similar comparable | 86.1 |
| subj | roberta-large | BufferActionDialogDialog downright | 84.6 |
| yahoo | roberta-large | AlertSource mentioning Besidesadays | 49.7 |
>>>>>>> ae63a9e3
<|MERGE_RESOLUTION|>--- conflicted
+++ resolved
@@ -31,11 +31,7 @@
 | Dataset | Model | Prompt | Accuracy (%) | 
 | --- | --- | --- | --- | 
 | sst-2 | roberta-large | AgentMediaGradeOfficials Grade | 94.2 |
-<<<<<<< HEAD
-| agnews | roberta-large | Alert Blog Dialogue Diary Accountability | 82.0 |
-=======
 | agnews | roberta-large | Alert Blog Dialogue Diary Accountability | 82.0 |
 | dbpedia | roberta-large | CommonExamplesSenate Similar comparable | 86.1 |
 | subj | roberta-large | BufferActionDialogDialog downright | 84.6 |
-| yahoo | roberta-large | AlertSource mentioning Besidesadays | 49.7 |
->>>>>>> ae63a9e3
+| yahoo | roberta-large | AlertSource mentioning Besidesadays | 49.7 |